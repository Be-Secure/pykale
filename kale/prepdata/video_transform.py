--- conflicted
+++ resolved
@@ -13,11 +13,7 @@
 
     if kind in ["epic", "gtea", "adl", "kitchen"]:
         transform = dict()
-<<<<<<< HEAD
         if image_modality == 'rgb':
-=======
-        if modality == "rgb":
->>>>>>> 98a91e7f
             transform = {
                 "train": transforms.Compose(
                     [
@@ -47,11 +43,7 @@
                     ]
                 ),
             }
-<<<<<<< HEAD
         elif image_modality == 'flow':
-=======
-        elif modality == "flow":
->>>>>>> 98a91e7f
             transform = {
                 "train": transforms.Compose(
                     [
@@ -112,20 +104,11 @@
         Returns:
             tensor of size `` NUM_IMAGES x CHANNELS x HEIGHT x WIDTH``
         """
-<<<<<<< HEAD
         if img_list[0].mode == 'RGB':
             return torch.stack([transforms.functional.to_tensor(pic) for pic in img_list])
         elif img_list[0].mode == 'L':
             it = iter([transforms.functional.to_tensor(pic) for pic in img_list])
             return torch.stack([torch.cat((i, next(it)), dim=0) for i in it])
-=======
-        img_t = torch.stack([transforms.functional.to_tensor(pic) for pic in img_list])
-        if img_list[0].mode == "RGB":
-            return img_t
-        elif img_list[0].mode == "L":
-            img_f = torch.reshape(img_t, shape=(img_t.shape[0] // 2, 2, img_t.shape[2], img_t.shape[3]))
-            return img_f
->>>>>>> 98a91e7f
         else:
             raise RuntimeError("Image modality is not in [rgb, flow].")
 
